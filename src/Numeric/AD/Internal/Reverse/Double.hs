--- conflicted
+++ resolved
@@ -58,17 +58,17 @@
 import System.IO.Unsafe (unsafePerformIO)
 import Unsafe.Coerce
 
+#ifdef HLINT
+{-# ANN module "HLint: ignore Reduce duplication" #-}
+#endif
+
 -- evil untyped tape
+#ifndef HLINT
 data Cells where
   Nil    :: Cells
-<<<<<<< HEAD
-  Unary  :: {-# UNPACK #-} !Int -> Double -> Cells -> Cells
-  Binary :: {-# UNPACK #-} !Int -> {-# UNPACK #-} !Int -> Double -> Double -> Cells -> Cells
-=======
   Unary  :: {-# UNPACK #-} !Int -> {-# UNPACK #-} !Double -> !Cells -> Cells
   Binary :: {-# UNPACK #-} !Int -> {-# UNPACK #-} !Int -> {-# UNPACK #-} !Double -> {-# UNPACK #-} !Double -> !Cells -> Cells
 #endif
->>>>>>> 8640a283
 
 dropCells :: Int -> Cells -> Cells
 dropCells 0 xs = xs
@@ -108,11 +108,13 @@
 binarily f di dj i b j c = ReverseDouble (unsafePerformIO (modifyTape (Proxy :: Proxy s) (bin i j di dj))) $! f b c
 {-# INLINE binarily #-}
 
+#ifndef HLINT
 data ReverseDouble s where
   Zero :: ReverseDouble s
   Lift :: {-# UNPACK #-} !Double -> ReverseDouble s
   ReverseDouble :: {-# UNPACK #-} !Int -> {-# UNPACK #-} !Double -> ReverseDouble s
   deriving (Show, Typeable)
+#endif
 
 instance (Reifies s Tape) => Mode (ReverseDouble s) where
   type Scalar (ReverseDouble s) = Double
