{-# LANGUAGE CPP #-}
{-# LANGUAGE DefaultSignatures, Rank2Types, TypeFamilies, FlexibleInstances, MultiParamTypeClasses, PatternGuards, CPP #-}
{-# LANGUAGE FlexibleContexts, FunctionalDependencies, UndecidableInstances, GeneralizedNewtypeDeriving, TemplateHaskell #-}
-- {-# OPTIONS_HADDOCK hide #-}
-----------------------------------------------------------------------------
-- |
-- Module      :  Numeric.AD.Internal.Classes
-- Copyright   :  (c) Edward Kmett 2010
-- License     :  BSD3
-- Maintainer  :  ekmett@gmail.com
-- Stability   :  experimental
-- Portability :  GHC only
--
-----------------------------------------------------------------------------

module Numeric.AD.Internal.Classes
    (
    -- * AD modes
      Mode(..)
    , one
    -- * Automatically Deriving AD
    , Lifted(..)
    , Jacobian(..)
    , Primal(..)
    , deriveNumeric
    , Iso(..)
    , Scalar
    ) where

import Control.Applicative ((<$>), pure)
import Control.Monad
import Data.Number.Erf
import Data.Proxy
import Language.Haskell.TH.Syntax

type family Scalar t

class Lifted g where
  liftBounded    :: (a ~ Scalar g, Bounded a, Num a) => p (g) -> (Bounded g    => r) -> r
  liftEnum       :: (a ~ Scalar g, Enum a, Num a) => p (g) -> (Enum (g)       => r) -> r
  liftEq         :: (a ~ Scalar g, Eq   a, Num a) => p (g) -> (Eq (g)         => r) -> r
  liftOrd        :: (a ~ Scalar g, Ord  a, Num a) => p (g) -> (Ord (g)        => r) -> r
  liftNum        :: (a ~ Scalar g, Num a)        => p (g) -> (Num (g)        => r) -> r
  liftFractional :: (a ~ Scalar g, Fractional a) => p (g) -> (Fractional (g) => r) -> r
  liftFloating   :: (a ~ Scalar g, Floating a)   => p (g) -> (Floating (g)   => r) -> r
  liftRealFloat  :: (a ~ Scalar g, RealFloat a)  => p (g) -> (RealFloat (g)  => r) -> r
  liftRealFrac   :: (a ~ Scalar g, RealFrac a)   => p (g) -> (RealFrac (g)   => r) -> r
  liftReal       :: (a ~ Scalar g, Real a)       => p (g) -> (Real (g)       => r) -> r
  liftErf        :: (a ~ Scalar g, Erf a)        => p (g) -> (Erf (g)        => r) -> r
  liftInvErf     :: (a ~ Scalar g, InvErf a)     => p (g) -> (InvErf (g)     => r) -> r
  liftMode       :: (a ~ Scalar g, Mode a, Num a)       => p (g) -> (Mode (g) => r) -> r
  liftPrimal     :: (a ~ Scalar g, Primal a, Num a)     => p (g) -> (Primal (g) => r) -> r
  liftJacobian   :: (a ~ Scalar g, Jacobian a, Num a)   => p (g) -> (Jacobian (g) => r) -> r
  -- liftScalar     ::                 p (f a) -> (Scalar (f a) ~ a => r) -> r

  liftedBounded :: forall a. (a ~ Scalar g, Bounded a, Num a) => (Bounded (g) => g) -> g
  liftedBounded = liftBounded (Proxy :: Proxy (g))

  liftedNum :: forall a. (Num a, a ~ Scalar g) => (Num (g) => g) -> g
  liftedNum = liftNum (Proxy :: Proxy (g))

  liftedEnum :: forall a. (a ~ Scalar g, Enum a, Num a) => (Enum (g) => g) -> g
  liftedEnum = liftEnum (Proxy :: Proxy (g))

  liftedFractional :: forall a. (a ~ Scalar g, Fractional a) => (Fractional (g) => g) -> g
  liftedFractional = liftFractional (Proxy :: Proxy (g))

  liftedFloating :: forall a. (a ~ Scalar g, Floating a) => (Floating (g) => g) -> g
  liftedFloating = liftFloating (Proxy :: Proxy (g))

  liftedFloating' :: forall a h. (a ~ Scalar g, Floating a) => (Floating (g) => h g) -> h g
  liftedFloating' = liftFloating (Proxy :: Proxy (g))

  liftedRealFloat :: forall a. (a ~ Scalar g, RealFloat a) => (RealFloat (g) => g) -> g
  liftedRealFloat = liftRealFloat (Proxy :: Proxy (g))

  liftedErf :: forall a. (a ~ Scalar g, Erf a) => (Erf (g) => g) -> g
  liftedErf = liftErf (Proxy :: Proxy (g))

  liftedInvErf :: forall a. (a ~ Scalar g, InvErf a) => (InvErf (g) => g) -> g
  liftedInvErf = liftInvErf (Proxy :: Proxy (g))

  liftedMode :: forall a. (a ~ Scalar g, Mode a, Num a) => (Mode (g) => g) -> g
  liftedMode = liftMode (Proxy :: Proxy (g))

class Iso a b where
    iso :: f a -> f b
    osi :: f b -> f a

instance Iso a a where
    iso = id
    osi = id

infixr 6 <+>
infixr 7 *^
infixl 7 ^*
infixr 7 ^/
infixr 8 <**>

<<<<<<< HEAD
class Mode t s where
=======
class (Num (Scalar t)) => Mode t where
>>>>>>> 98a24704
    -- | allowed to return False for items with a zero derivative, but we'll give more NaNs than strictly necessary
    isKnownConstant :: t -> Bool
    isKnownConstant _ = False

    -- | allowed to return False for zero, but we give more NaN's than strictly necessary then
    isKnownZero :: t -> Bool
    isKnownZero _ = False

    -- | Embed a constant
    auto  :: Scalar t -> t

    -- | Vector sum
    (<+>) :: Num (Scalar t) => t -> t -> t

    -- | Scalar-vector multiplication
    (*^) :: Scalar t -> t -> t

    -- | Vector-scalar multiplication
    (^*) :: t -> Scalar t -> t

    -- | Scalar division
    (^/) :: (Num t, Fractional (Scalar t)) => t -> Scalar t -> t

    -- | Exponentiation, this should be overloaded if you can figure out anything about what is constant!
    (<**>) :: (Floating (Scalar t)) => t -> t -> t

    -- default (<**>) :: (Jacobian t, Floating (D t), Floating (Scalar t)) => t -> t -> t
    -- x <**> y = lift2_ (**) (\z xi yi -> (yi * z / xi, z * log xi)) x y

    -- | > 'zero' = 'lift' 0
    zero :: t

#ifndef HLINT
    default (*^) :: Num t => Scalar t -> t -> t
    a *^ b = auto a * b
    default (^*) :: Num t => t -> Scalar t -> t
    a ^* b = a * auto b
#endif

    a ^/ b = a ^* recip b

    zero = auto 0

one :: Mode t => t
one = auto 1
{-# INLINE one #-}

negOne :: Mode t => t
negOne = auto (-1)
{-# INLINE negOne #-}

-- | 'Primal' is used by 'deriveMode' but is not exposed
-- via the 'Mode' class to prevent its abuse by end users
-- via the AD data type.
--
-- It provides direct access to the result, stripped of its derivative information,
-- but this is unsafe in general as (auto . primal) would discard derivative
-- information. The end user is protected from accidentally using this function
-- by the universal quantification on the various combinators we expose.

class Primal t where
    primal :: t -> Scalar t

-- | 'Jacobian' is used by 'deriveMode' but is not exposed
-- via 'Mode' to prevent its abuse by end users
-- via the 'AD' data type.
class (Mode t, Mode (D t), Num (D t)) => Jacobian t where
    type D t :: *

    unary  :: (Scalar t -> Scalar t) -> D t -> t -> t
    lift1  :: (Scalar t -> Scalar t) -> (D t -> D t) -> t -> t
    lift1_ :: (Scalar t -> Scalar t) -> (D t -> D t -> D t) -> t -> t

    binary :: (Scalar t -> Scalar t -> Scalar t) -> D t -> D t -> t -> t -> t
    lift2  :: (Scalar t -> Scalar t -> Scalar t) -> (D t -> D t -> (D t, D t)) -> t -> t -> t
    lift2_ :: (Scalar t -> Scalar t -> Scalar t) -> (D t -> D t -> D t -> (D t, D t)) -> t -> t -> t

withPrimal :: (Jacobian t, Scalar t ~ Scalar (D t)) => t -> Scalar t -> t
withPrimal t a = unary (const a) one t
{-# INLINE withPrimal #-}

fromBy :: (Jacobian t, Scalar t ~ Scalar (D t)) => t -> t -> Int -> Scalar t -> t
fromBy a delta n x = binary (\_ _ -> x) one (fromIntegral n) a delta

discrete1 :: Primal t => (Scalar t -> c) -> t -> c
discrete1 f x = f (primal x)
{-# INLINE discrete1 #-}

discrete2 :: Primal t => (Scalar t -> Scalar t -> c) -> t -> t -> c
discrete2 f x y = f (primal x) (primal y)
{-# INLINE discrete2 #-}

discrete3 :: Primal t => (Scalar t -> Scalar t -> Scalar t -> d) -> t -> t -> t -> d
discrete3 f x y z = f (primal x) (primal y) (primal z)
{-# INLINE discrete3 #-}

-- | @'deriveNumeric g s@ provides the following instances:
--
-- > instance ('Num' a, 'Enum' a) => 'Enum' ($g a s)
-- > instance ('Num' a, 'Eq' a) => 'Eq' ($g a s)
-- > instance ('Num' a, 'Ord' a) => 'Ord' ($g a s)
-- > instance ('Num' a, 'Bounded' a) => 'Bounded' ($g a s)
--
-- > instance ('Num' a) => 'Num' ($g a s)
-- > instance ('Fractional' a) => 'Fractional' ($g a s)
-- > instance ('Floating' a) => 'Floating' ($g a s)
-- > instance ('RealFloat' a) => 'RealFloat' ($g a s)
-- > instance ('RealFrac' a) => 'RealFrac' ($g a s)
-- > instance ('Real' a) => 'Real' ($g a s)
deriveNumeric :: ([Pred] -> [Pred]) -> Type -> Type -> Q [Dec]
deriveNumeric f tCon s' = map fudgeCxt <$> lifted
    where
      t = pure tCon
      -- s = pure s'
      fudgeCxt (InstanceD cxt typ dec) = InstanceD (f cxt) typ dec
      fudgeCxt _ = error "Numeric.AD.Internal.Classes.deriveNumeric_fudgeCxt: Not InstanceD"
      lifted = [d|
       instance Lifted ($t a) where
        liftBounded    _ a = a
        liftEnum       _ a = a
        liftEq         _ a = a
        liftOrd        _ a = a
        liftNum        _ a = a
        liftFractional _ a = a
        liftFloating   _ a = a
        liftRealFloat  _ a = a
        liftRealFrac   _ a = a
        liftReal       _ a = a
        liftErf        _ a = a
        liftInvErf     _ a = a
        liftMode       _ a = a
        liftPrimal     _ a = a
        liftJacobian   _ a = a
       instance (Eq a, Num a) => Eq ($t a) where
        (==)          = discrete2 (==)
       instance (Ord a, Num a) => Ord ($t a) where
        compare       = discrete2 compare
       instance (Bounded a, Num a) => Bounded ($t a) where
        maxBound      = auto maxBound
        minBound      = auto minBound
       instance Num a => Num ($t a) where
        fromInteger 0  = zero
        fromInteger n = auto (fromInteger n)
        (+)          = (<+>) -- binary (+) one one
        (-)          = binary (-) (auto 1) (auto (-1)) -- TODO: <-> ? as it is, this might be pretty bad for Tower
        (*)          = lift2 (*) (\x y -> (y, x))
        negate       = lift1 negate (const (auto (-1)))
        abs          = lift1 abs signum
        signum a     = lift1 signum (const zero) a
       instance Fractional a => Fractional ($t a) where
        fromRational 0 = zero
        fromRational r = auto (fromRational r)
        x / y        = x * recip y
        recip        = lift1_ recip (const . negate . join (*))
       instance Floating a => Floating ($t a) where
        pi       = auto pi
        exp      = lift1_ exp const
        log      = lift1 log recip
        logBase x y = log y / log x
        sqrt     = lift1_ sqrt (\z _ -> recip (auto 2 * z))
        (**)     = (<**>)
        --x ** y
        --   | isKnownZero y     = 1
        --   | isKnownConstant y, y' <- primal y = lift1 (** y') ((y'*) . (**(y'-1))) x
        --   | otherwise         = lift2_ (**) (\z xi yi -> (yi * z / xi, z * log1 xi)) x y
        sin      = lift1 sin cos
        cos      = lift1 cos $ negate . sin
        tan      = lift1 tan $ recip . join (*) . cos
        asin     = lift1 asin $ \x -> recip (sqrt (auto 1 - join (*) x))
        acos     = lift1 acos $ \x -> negate (recip (sqrt (one - join (*) x)))
        atan     = lift1 atan $ \x -> recip (one + join (*) x)
        sinh     = lift1 sinh cosh
        cosh     = lift1 cosh sinh
        tanh     = lift1 tanh $ recip . join (*) . cosh
        asinh    = lift1 asinh $ \x -> recip (sqrt (one + join (*) x))
        acosh    = lift1 acosh $ \x -> recip (sqrt (join (*) x - one))
        atanh    = lift1 atanh $ \x -> recip (one - join (*) x)
       instance (Num a, Enum a) => Enum ($t a) where
        succ                 = lift1 succ (const one)
        pred                 = lift1 pred (const one)
        toEnum               = auto . toEnum
        fromEnum             = discrete1 fromEnum
        enumFrom a           = withPrimal a <$> enumFrom (primal a)
        enumFromTo a b       = withPrimal a <$> discrete2 enumFromTo a b
        enumFromThen a b     = zipWith (fromBy a delta) [0..] $ discrete2 enumFromThen a b where delta = b - a
        enumFromThenTo a b c = zipWith (fromBy a delta) [0..] $ discrete3 enumFromThenTo a b c where delta = b - a
       instance Real a => Real ($t a) where
        toRational      = discrete1 toRational
       instance RealFloat a => RealFloat ($t a) where
        floatRadix      = discrete1 floatRadix
        floatDigits     = discrete1 floatDigits
        floatRange      = discrete1 floatRange
        decodeFloat     = discrete1 decodeFloat
        encodeFloat m e = auto (encodeFloat m e)
        isNaN           = discrete1 isNaN
        isInfinite      = discrete1 isInfinite
        isDenormalized  = discrete1 isDenormalized
        isNegativeZero  = discrete1 isNegativeZero
        isIEEE          = discrete1 isIEEE
        exponent = exponent
        scaleFloat n = unary (scaleFloat n) (scaleFloat n one)
        significand x =  unary significand (scaleFloat (- floatDigits x) one) x
        atan2 = lift2 atan2 $ \vx vy -> let r = recip (join (*) vx + join (*) vy) in (vy * r, negate vx * r)
       instance RealFrac a => RealFrac ($t a) where
        properFraction a = (w, a `withPrimal` pb) where
             pa = primal a
             (w, pb) = properFraction pa
        truncate = discrete1 truncate
        round    = discrete1 round
        ceiling  = discrete1 ceiling
        floor    = discrete1 floor
       instance Erf a => Erf ($t a) where
        erf = lift1 erf $ \x -> (fromInteger 2 / sqrt pi) * exp (negate x * x)
        erfc = lift1 erfc $ \x -> (fromInteger (-2) / sqrt pi) * exp (negate x * x)
        normcdf = lift1 normcdf $ \x -> (fromInteger (-1) / sqrt pi) * exp (x * x * fromRational (- recip 2) / sqrt (fromInteger 2))
       instance InvErf a => InvErf ($t a) where
        inverf = lift1 inverfc $ \x -> recip $ (fromInteger 2 / sqrt pi) * exp (negate x * x)
        inverfc = lift1 inverfc $ \x -> recip $ negate (fromInteger 2 / sqrt pi) * exp (negate x * x)
        invnormcdf = lift1 invnormcdf $ \x -> recip $ (fromInteger (-1) / sqrt pi) * exp (x * x * fromRational (- recip 2) / sqrt (fromInteger 2))
       |]<|MERGE_RESOLUTION|>--- conflicted
+++ resolved
@@ -97,11 +97,7 @@
 infixr 7 ^/
 infixr 8 <**>
 
-<<<<<<< HEAD
-class Mode t s where
-=======
 class (Num (Scalar t)) => Mode t where
->>>>>>> 98a24704
     -- | allowed to return False for items with a zero derivative, but we'll give more NaNs than strictly necessary
     isKnownConstant :: t -> Bool
     isKnownConstant _ = False
