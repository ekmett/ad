{-# LANGUAGE CPP #-}
{-# LANGUAGE DefaultSignatures #-}
{-# LANGUAGE FlexibleContexts #-}
{-# LANGUAGE FlexibleInstances #-}
{-# LANGUAGE FunctionalDependencies #-}
{-# LANGUAGE GeneralizedNewtypeDeriving #-}
{-# LANGUAGE MultiParamTypeClasses #-}
{-# LANGUAGE PatternGuards #-}
{-# LANGUAGE Rank2Types #-}
{-# LANGUAGE TypeFamilies #-}
{-# LANGUAGE UndecidableInstances #-}
-----------------------------------------------------------------------------
-- |
-- Copyright   :  (c) Edward Kmett 2010-2014
-- License     :  BSD3
-- Maintainer  :  ekmett@gmail.com
-- Stability   :  experimental
-- Portability :  GHC only
--
-----------------------------------------------------------------------------

module Numeric.AD.Internal.Classes
  (
  -- * AD modes
    Mode(..)
  , one
  , negOne
  -- * Automatically Deriving AD
  , Jacobian(..)
  , Primal(..)
  -- , deriveNumeric
  , Scalar
  , discrete1
  , discrete2
  , discrete3
  , withPrimal
  , fromBy
  ) where

import Data.Number.Erf
<<<<<<< HEAD
import Data.Proxy
=======
import Language.Haskell.TH.Syntax
>>>>>>> 4d2db6a4

type family Scalar t

infixr 6 <+>
infixr 7 *^
infixl 7 ^*
infixr 7 ^/

class (Num (Scalar t)) => Mode t where
  -- | allowed to return False for items with a zero derivative, but we'll give more NaNs than strictly necessary
  isKnownConstant :: t -> Bool
  isKnownConstant _ = False

  -- | allowed to return False for zero, but we give more NaN's than strictly necessary then
  isKnownZero :: t -> Bool
  isKnownZero _ = False

  -- | Embed a constant
  auto  :: Scalar t -> t

  -- | Vector sum
  (<+>) :: Num (Scalar t) => t -> t -> t

  -- | Scalar-vector multiplication
  (*^) :: Scalar t -> t -> t

  -- | Vector-scalar multiplication
  (^*) :: t -> Scalar t -> t

  -- | Scalar division
  (^/) :: (Num t, Fractional (Scalar t)) => t -> Scalar t -> t

  -- default (<**>) :: (Jacobian t, Floating (D t), Floating (Scalar t)) => t -> t -> t
  -- x <**> y = lift2_ (**) (\z xi yi -> (yi * z / xi, z * log xi)) x y

  -- | > 'zero' = 'lift' 0
  zero :: t

#ifndef HLINT
  default (*^) :: Num t => Scalar t -> t -> t
  a *^ b = auto a * b
  default (^*) :: Num t => t -> Scalar t -> t
  a ^* b = a * auto b
#endif

  a ^/ b = a ^* recip b

  zero = auto 0

one :: Mode t => t
one = auto 1
{-# INLINE one #-}

negOne :: Mode t => t
negOne = auto (-1)
{-# INLINE negOne #-}

-- | 'Primal' is used by 'deriveMode' but is not exposed
-- via the 'Mode' class to prevent its abuse by end users
-- via the AD data type.
--
-- It provides direct access to the result, stripped of its derivative information,
-- but this is unsafe in general as (auto . primal) would discard derivative
-- information. The end user is protected from accidentally using this function
-- by the universal quantification on the various combinators we expose.

class Primal t where
  primal :: t -> Scalar t

-- | 'Jacobian' is used by 'deriveMode' but is not exposed
-- via 'Mode' to prevent its abuse by end users
-- via the 'AD' data type.
class (Mode t, Mode (D t), Num (D t)) => Jacobian t where
  type D t :: *

  unary  :: (Scalar t -> Scalar t) -> D t -> t -> t
  lift1  :: (Scalar t -> Scalar t) -> (D t -> D t) -> t -> t
  lift1_ :: (Scalar t -> Scalar t) -> (D t -> D t -> D t) -> t -> t

  binary :: (Scalar t -> Scalar t -> Scalar t) -> D t -> D t -> t -> t -> t
  lift2  :: (Scalar t -> Scalar t -> Scalar t) -> (D t -> D t -> (D t, D t)) -> t -> t -> t
  lift2_ :: (Scalar t -> Scalar t -> Scalar t) -> (D t -> D t -> D t -> (D t, D t)) -> t -> t -> t

withPrimal :: (Jacobian t, Scalar t ~ Scalar (D t)) => t -> Scalar t -> t
withPrimal t a = unary (const a) one t
{-# INLINE withPrimal #-}

fromBy :: (Jacobian t, Scalar t ~ Scalar (D t)) => t -> t -> Int -> Scalar t -> t
fromBy a delta n x = binary (\_ _ -> x) one (fromIntegral n) a delta

discrete1 :: Primal t => (Scalar t -> c) -> t -> c
discrete1 f x = f (primal x)
{-# INLINE discrete1 #-}

discrete2 :: Primal t => (Scalar t -> Scalar t -> c) -> t -> t -> c
discrete2 f x y = f (primal x) (primal y)
{-# INLINE discrete2 #-}

discrete3 :: Primal t => (Scalar t -> Scalar t -> Scalar t -> d) -> t -> t -> t -> d
discrete3 f x y z = f (primal x) (primal y) (primal z)
<<<<<<< HEAD
{-# INLINE discrete3 #-}
=======
{-# INLINE discrete3 #-}

-- | @'deriveNumeric g s@ provides the following instances:
--
-- > instance ('Num' a, 'Enum' a) => 'Enum' ($g a s)
-- > instance ('Num' a, 'Eq' a) => 'Eq' ($g a s)
-- > instance ('Num' a, 'Ord' a) => 'Ord' ($g a s)
-- > instance ('Num' a, 'Bounded' a) => 'Bounded' ($g a s)
--
-- > instance ('Num' a) => 'Num' ($g a s)
-- > instance ('Fractional' a) => 'Fractional' ($g a s)
-- > instance ('Floating' a) => 'Floating' ($g a s)
-- > instance ('RealFloat' a) => 'RealFloat' ($g a s)
-- > instance ('RealFrac' a) => 'RealFrac' ($g a s)
-- > instance ('Real' a) => 'Real' ($g a s)
deriveNumeric :: ([Pred] -> [Pred]) -> Type -> Type -> Q [Dec]
deriveNumeric f tCon s' = map fudgeCxt <$> lifted
  where
    t = pure tCon
    s = pure s'
    fudgeCxt (InstanceD cxt typ dec) = InstanceD (f cxt) typ dec
    fudgeCxt _ = error "Numeric.AD.Internal.Classes.deriveNumeric_fudgeCxt: Not InstanceD"
    lifted = [d|
      instance (Eq a, Num a) => Eq ($t a $s) where
        (==)          = discrete2 (==)
      instance (Ord a, Num a) => Ord ($t a $s) where
        compare       = discrete2 compare
      instance (Bounded a, Num a) => Bounded ($t a $s) where
        maxBound      = auto maxBound
        minBound      = auto minBound
      instance Num a => Num ($t a $s) where
        fromInteger 0  = zero
        fromInteger n = auto (fromInteger n)
        (+)          = (<+>) -- binary (+) one one
        (-)          = binary (-) (auto 1) (auto (-1)) -- TODO: <-> ? as it is, this might be pretty bad for Tower
        (*)          = lift2 (*) (\x y -> (y, x))
        negate       = lift1 negate (const (auto (-1)))
        abs          = lift1 abs signum
        signum a     = lift1 signum (const zero) a
      instance Fractional a => Fractional ($t a $s) where
        fromRational 0 = zero
        fromRational r = auto (fromRational r)
        x / y        = x * recip y
        recip        = lift1_ recip (const . negate . join (*))
      instance Floating a => Floating ($t a $s) where
        pi       = auto pi
        exp      = lift1_ exp const
        log      = lift1 log recip
        logBase x y = log y / log x
        sqrt     = lift1_ sqrt (\z _ -> recip (auto 2 * z))
        (**)     = (<**>)
        --x ** y
        --   | isKnownZero y     = 1
        --   | isKnownConstant y, y' <- primal y = lift1 (** y') ((y'*) . (**(y'-1))) x
        --   | otherwise         = lift2_ (**) (\z xi yi -> (yi * z / xi, z * log1 xi)) x y
        sin      = lift1 sin cos
        cos      = lift1 cos $ negate . sin
        tan      = lift1 tan $ recip . join (*) . cos
        asin     = lift1 asin $ \x -> recip (sqrt (auto 1 - join (*) x))
        acos     = lift1 acos $ \x -> negate (recip (sqrt (one - join (*) x)))
        atan     = lift1 atan $ \x -> recip (one + join (*) x)
        sinh     = lift1 sinh cosh
        cosh     = lift1 cosh sinh
        tanh     = lift1 tanh $ recip . join (*) . cosh
        asinh    = lift1 asinh $ \x -> recip (sqrt (one + join (*) x))
        acosh    = lift1 acosh $ \x -> recip (sqrt (join (*) x - one))
        atanh    = lift1 atanh $ \x -> recip (one - join (*) x)
      instance (Num a, Enum a) => Enum ($t a $s) where
        succ                 = lift1 succ (const one)
        pred                 = lift1 pred (const one)
        toEnum               = auto . toEnum
        fromEnum             = discrete1 fromEnum
        enumFrom a           = withPrimal a <$> enumFrom (primal a)
        enumFromTo a b       = withPrimal a <$> discrete2 enumFromTo a b
        enumFromThen a b     = zipWith (fromBy a delta) [0..] $ discrete2 enumFromThen a b where delta = b - a
        enumFromThenTo a b c = zipWith (fromBy a delta) [0..] $ discrete3 enumFromThenTo a b c where delta = b - a
      instance Real a => Real ($t a $s) where
        toRational      = discrete1 toRational
      instance RealFloat a => RealFloat ($t a $s) where
        floatRadix      = discrete1 floatRadix
        floatDigits     = discrete1 floatDigits
        floatRange      = discrete1 floatRange
        decodeFloat     = discrete1 decodeFloat
        encodeFloat m e = auto (encodeFloat m e)
        isNaN           = discrete1 isNaN
        isInfinite      = discrete1 isInfinite
        isDenormalized  = discrete1 isDenormalized
        isNegativeZero  = discrete1 isNegativeZero
        isIEEE          = discrete1 isIEEE
        exponent = exponent
        scaleFloat n = unary (scaleFloat n) (scaleFloat n one)
        significand x =  unary significand (scaleFloat (- floatDigits x) one) x
        atan2 = lift2 atan2 $ \vx vy -> let r = recip (join (*) vx + join (*) vy) in (vy * r, negate vx * r)
      instance RealFrac a => RealFrac ($t a $s) where
        properFraction a = (w, a `withPrimal` pb) where
            pa = primal a
            (w, pb) = properFraction pa
        truncate = discrete1 truncate
        round    = discrete1 round
        ceiling  = discrete1 ceiling
        floor    = discrete1 floor
      instance Erf a => Erf ($t a $s) where
        erf = lift1 erf $ \x -> (fromInteger 2 / sqrt pi) * exp (negate x * x)
        erfc = lift1 erfc $ \x -> (fromInteger (-2) / sqrt pi) * exp (negate x * x)
        normcdf = lift1 normcdf $ \x -> (fromInteger (-1) / sqrt pi) * exp (x * x * fromRational (- recip 2) / sqrt (fromInteger 2))
      instance InvErf a => InvErf ($t a $s) where
        inverf = lift1 inverfc $ \x -> recip $ (fromInteger 2 / sqrt pi) * exp (negate x * x)
        inverfc = lift1 inverfc $ \x -> recip $ negate (fromInteger 2 / sqrt pi) * exp (negate x * x)
        invnormcdf = lift1 invnormcdf $ \x -> recip $ (fromInteger (-1) / sqrt pi) * exp (x * x * fromRational (- recip 2) / sqrt (fromInteger 2))
      |]
>>>>>>> 4d2db6a4
<|MERGE_RESOLUTION|>--- conflicted
+++ resolved
@@ -36,13 +36,6 @@
   , withPrimal
   , fromBy
   ) where
-
-import Data.Number.Erf
-<<<<<<< HEAD
-import Data.Proxy
-=======
-import Language.Haskell.TH.Syntax
->>>>>>> 4d2db6a4
 
 type family Scalar t
 
@@ -143,117 +136,4 @@
 
 discrete3 :: Primal t => (Scalar t -> Scalar t -> Scalar t -> d) -> t -> t -> t -> d
 discrete3 f x y z = f (primal x) (primal y) (primal z)
-<<<<<<< HEAD
-{-# INLINE discrete3 #-}
-=======
-{-# INLINE discrete3 #-}
-
--- | @'deriveNumeric g s@ provides the following instances:
---
--- > instance ('Num' a, 'Enum' a) => 'Enum' ($g a s)
--- > instance ('Num' a, 'Eq' a) => 'Eq' ($g a s)
--- > instance ('Num' a, 'Ord' a) => 'Ord' ($g a s)
--- > instance ('Num' a, 'Bounded' a) => 'Bounded' ($g a s)
---
--- > instance ('Num' a) => 'Num' ($g a s)
--- > instance ('Fractional' a) => 'Fractional' ($g a s)
--- > instance ('Floating' a) => 'Floating' ($g a s)
--- > instance ('RealFloat' a) => 'RealFloat' ($g a s)
--- > instance ('RealFrac' a) => 'RealFrac' ($g a s)
--- > instance ('Real' a) => 'Real' ($g a s)
-deriveNumeric :: ([Pred] -> [Pred]) -> Type -> Type -> Q [Dec]
-deriveNumeric f tCon s' = map fudgeCxt <$> lifted
-  where
-    t = pure tCon
-    s = pure s'
-    fudgeCxt (InstanceD cxt typ dec) = InstanceD (f cxt) typ dec
-    fudgeCxt _ = error "Numeric.AD.Internal.Classes.deriveNumeric_fudgeCxt: Not InstanceD"
-    lifted = [d|
-      instance (Eq a, Num a) => Eq ($t a $s) where
-        (==)          = discrete2 (==)
-      instance (Ord a, Num a) => Ord ($t a $s) where
-        compare       = discrete2 compare
-      instance (Bounded a, Num a) => Bounded ($t a $s) where
-        maxBound      = auto maxBound
-        minBound      = auto minBound
-      instance Num a => Num ($t a $s) where
-        fromInteger 0  = zero
-        fromInteger n = auto (fromInteger n)
-        (+)          = (<+>) -- binary (+) one one
-        (-)          = binary (-) (auto 1) (auto (-1)) -- TODO: <-> ? as it is, this might be pretty bad for Tower
-        (*)          = lift2 (*) (\x y -> (y, x))
-        negate       = lift1 negate (const (auto (-1)))
-        abs          = lift1 abs signum
-        signum a     = lift1 signum (const zero) a
-      instance Fractional a => Fractional ($t a $s) where
-        fromRational 0 = zero
-        fromRational r = auto (fromRational r)
-        x / y        = x * recip y
-        recip        = lift1_ recip (const . negate . join (*))
-      instance Floating a => Floating ($t a $s) where
-        pi       = auto pi
-        exp      = lift1_ exp const
-        log      = lift1 log recip
-        logBase x y = log y / log x
-        sqrt     = lift1_ sqrt (\z _ -> recip (auto 2 * z))
-        (**)     = (<**>)
-        --x ** y
-        --   | isKnownZero y     = 1
-        --   | isKnownConstant y, y' <- primal y = lift1 (** y') ((y'*) . (**(y'-1))) x
-        --   | otherwise         = lift2_ (**) (\z xi yi -> (yi * z / xi, z * log1 xi)) x y
-        sin      = lift1 sin cos
-        cos      = lift1 cos $ negate . sin
-        tan      = lift1 tan $ recip . join (*) . cos
-        asin     = lift1 asin $ \x -> recip (sqrt (auto 1 - join (*) x))
-        acos     = lift1 acos $ \x -> negate (recip (sqrt (one - join (*) x)))
-        atan     = lift1 atan $ \x -> recip (one + join (*) x)
-        sinh     = lift1 sinh cosh
-        cosh     = lift1 cosh sinh
-        tanh     = lift1 tanh $ recip . join (*) . cosh
-        asinh    = lift1 asinh $ \x -> recip (sqrt (one + join (*) x))
-        acosh    = lift1 acosh $ \x -> recip (sqrt (join (*) x - one))
-        atanh    = lift1 atanh $ \x -> recip (one - join (*) x)
-      instance (Num a, Enum a) => Enum ($t a $s) where
-        succ                 = lift1 succ (const one)
-        pred                 = lift1 pred (const one)
-        toEnum               = auto . toEnum
-        fromEnum             = discrete1 fromEnum
-        enumFrom a           = withPrimal a <$> enumFrom (primal a)
-        enumFromTo a b       = withPrimal a <$> discrete2 enumFromTo a b
-        enumFromThen a b     = zipWith (fromBy a delta) [0..] $ discrete2 enumFromThen a b where delta = b - a
-        enumFromThenTo a b c = zipWith (fromBy a delta) [0..] $ discrete3 enumFromThenTo a b c where delta = b - a
-      instance Real a => Real ($t a $s) where
-        toRational      = discrete1 toRational
-      instance RealFloat a => RealFloat ($t a $s) where
-        floatRadix      = discrete1 floatRadix
-        floatDigits     = discrete1 floatDigits
-        floatRange      = discrete1 floatRange
-        decodeFloat     = discrete1 decodeFloat
-        encodeFloat m e = auto (encodeFloat m e)
-        isNaN           = discrete1 isNaN
-        isInfinite      = discrete1 isInfinite
-        isDenormalized  = discrete1 isDenormalized
-        isNegativeZero  = discrete1 isNegativeZero
-        isIEEE          = discrete1 isIEEE
-        exponent = exponent
-        scaleFloat n = unary (scaleFloat n) (scaleFloat n one)
-        significand x =  unary significand (scaleFloat (- floatDigits x) one) x
-        atan2 = lift2 atan2 $ \vx vy -> let r = recip (join (*) vx + join (*) vy) in (vy * r, negate vx * r)
-      instance RealFrac a => RealFrac ($t a $s) where
-        properFraction a = (w, a `withPrimal` pb) where
-            pa = primal a
-            (w, pb) = properFraction pa
-        truncate = discrete1 truncate
-        round    = discrete1 round
-        ceiling  = discrete1 ceiling
-        floor    = discrete1 floor
-      instance Erf a => Erf ($t a $s) where
-        erf = lift1 erf $ \x -> (fromInteger 2 / sqrt pi) * exp (negate x * x)
-        erfc = lift1 erfc $ \x -> (fromInteger (-2) / sqrt pi) * exp (negate x * x)
-        normcdf = lift1 normcdf $ \x -> (fromInteger (-1) / sqrt pi) * exp (x * x * fromRational (- recip 2) / sqrt (fromInteger 2))
-      instance InvErf a => InvErf ($t a $s) where
-        inverf = lift1 inverfc $ \x -> recip $ (fromInteger 2 / sqrt pi) * exp (negate x * x)
-        inverfc = lift1 inverfc $ \x -> recip $ negate (fromInteger 2 / sqrt pi) * exp (negate x * x)
-        invnormcdf = lift1 invnormcdf $ \x -> recip $ (fromInteger (-1) / sqrt pi) * exp (x * x * fromRational (- recip 2) / sqrt (fromInteger 2))
-      |]
->>>>>>> 4d2db6a4
+{-# INLINE discrete3 #-}